--- conflicted
+++ resolved
@@ -55,13 +55,9 @@
 	args = strdup(zconf->probe_args);
 	c = strchr(args, ':');
 	if (! c) {
-<<<<<<< HEAD
-=======
-		fprintf(stderr, "error: unknown UDP probe specification (expected file:/path, text:STRING, or hex:01020304)\n");
->>>>>>> cfdbe3bb
 		free(args);
 		free(udp_send_msg);
-		log_fatal("udp", "unknown UDP probe specification (expected type:value, like file:/path or text:STRING or hex:01020304)");
+		log_fatal("udp", "unknown UDP probe specification (expected file:/path or text:STRING or hex:01020304)");
 		exit(1);
 	}
 
