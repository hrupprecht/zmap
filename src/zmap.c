--- conflicted
+++ resolved
@@ -515,8 +515,6 @@
 			&zconf.fsconf.defs, zconf.output_fields,
 			zconf.output_fields_len);
 
-<<<<<<< HEAD
-=======
 	// Parse and validate the output filter, if any
 	if (args.output_filter_arg) {
 		// Run it through yyparse to build the expression tree
@@ -529,7 +527,6 @@
 			log_fatal("zmap", "Invalid filter");
 		}
 	}
->>>>>>> d1f6d4c1
 
 	SET_BOOL(zconf.dryrun, dryrun);
 	SET_BOOL(zconf.quiet, quiet);
